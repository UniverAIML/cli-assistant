--- conflicted
+++ resolved
@@ -16,7 +16,6 @@
         args = sys.argv[1:]
 
     print("CLI Assistant v0.1.0")
-<<<<<<< HEAD
     print("A CLI tool for development workflows with AI chat capabilities")
     
     # If no arguments or --chat argument, start chat mode
@@ -66,17 +65,6 @@
   cli-assistant --help          # Show this help
     """
     print(help_text)
-=======
-    print("A CLI tool for development workflows")
-
-    if not args:
-        print("Usage: cli-assistant <command> [options]")
-        print("Run 'cli-assistant --help' for more information.")
-        return
-
-    # TODO: Implement command handling
-    print(f"Received arguments: {args}")
->>>>>>> 5bbfb0aa
 
 
 if __name__ == "__main__":
